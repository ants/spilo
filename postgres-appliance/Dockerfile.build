--- conflicted
+++ resolved
@@ -62,13 +62,8 @@
 # Install PostgreSQL, extensions and contribs
 ENV PGVERSION="$PGVERSION" \
     PGOLDVERSIONS="$PGOLDVERSIONS" \
-<<<<<<< HEAD
     POSTGIS_VERSION=2.5 \
-    BG_MON_COMMIT=8fdea3c122e6bb358a0cb553b12832fa91847c76 \
-=======
-    POSTGIS_VERSION=2.4 \
-    BG_MON_COMMIT=c7b5e86dcf58b42670e8254e0ba408db210d8bea \
->>>>>>> f7ecc5fd
+    BG_MON_COMMIT=bd68a88504571cd95feb7ae71c758baf5bc2b498\
     DECODERBUFS_COMMIT=c5068d5b42cebcd300520553f639cf1cfdef0b34 \
     SET_USER=REL1_6_1 \
     PLPGSQL_CHECK=v1.2.3 \
