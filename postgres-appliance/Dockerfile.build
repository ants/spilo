FROM ubuntu:18.04

MAINTAINER Alexander Kukushkin <alexander.kukushkin@zalando.de>

ARG DEMO=false
ENV DEMO=$DEMO

RUN export DEBIAN_FRONTEND=noninteractive \
    && echo 'APT::Install-Recommends "0";' > /etc/apt/apt.conf.d/01norecommend \
    && echo 'APT::Install-Suggests "0";' >> /etc/apt/apt.conf.d/01norecommend \

    && apt-get update \
    && apt-get upgrade -y \

    && apt-get install -y curl ca-certificates less locales jq vim-tiny gnupg1 \

    && if [ "$DEMO" != "true" ]; then \
        apt-get install -y cron \
                # Required for wal-e
                pv lzop \

        # install etcdctl
        && ETCDVERSION=2.3.8 \
        && curl -L https://github.com/coreos/etcd/releases/download/v${ETCDVERSION}/etcd-v${ETCDVERSION}-linux-amd64.tar.gz \
                | tar xz -C /bin --strip=1 --wildcards --no-anchored etcdctl etcd; \
    fi \

    ## Make sure we have a en_US.UTF-8 locale available
    && localedef -i en_US -c -f UTF-8 -A /usr/share/locale/locale.alias en_US.UTF-8 \

    # Add PGDG repositories
    && DISTRIB_CODENAME=$(sed -n 's/DISTRIB_CODENAME=//p' /etc/lsb-release) \
    && echo "deb http://apt.postgresql.org/pub/repos/apt/ ${DISTRIB_CODENAME}-pgdg main" > /etc/apt/sources.list.d/pgdg.list \
    && echo "deb-src http://apt.postgresql.org/pub/repos/apt/ ${DISTRIB_CODENAME}-pgdg main" >> /etc/apt/sources.list.d/pgdg.list \
    && curl -s -o - https://www.postgresql.org/media/keys/ACCC4CF8.asc | apt-key add - \

    && apt-get update \
    && apt-get install -y postgresql-common \

    # forbid creation of a main cluster when package is installed
    && sed -ri 's/#(create_main_cluster) .*$/\1 = false/' /etc/postgresql-common/createcluster.conf \

    # Clean up
    && apt-get clean \
    && rm -rf /var/lib/apt/lists/* \
            /var/cache/debconf/* \
            /usr/share/doc \
            /usr/share/man \
            /usr/share/locale/?? \
            /usr/share/locale/??_?? \
    && find /var/log -type f -exec truncate --size 0 {} \; \
    && find /usr/share/i18n/charmaps/ -type f ! -name UTF-8.gz -delete \
    && find /usr/share/i18n/locales/ -type f ! -name en_US -delete \
    && echo 'en_US.UTF-8 UTF-8' > /usr/share/i18n/SUPPORTED

ADD dependencies/debs /builddeps

ARG WITH_PERL=false
ARG PGOLDVERSIONS="9.5 9.6 10"
ARG PGVERSION="11"

# Install PostgreSQL, extensions and contribs
ENV PGVERSION="$PGVERSION" \
    PGOLDVERSIONS="$PGOLDVERSIONS" \
<<<<<<< HEAD
    POSTGIS_VERSION=2.5 \
    BG_MON_COMMIT=23821c53b0875c6e6b201540e7c4e4b0a2cddb7b \
    DECODERBUFS_COMMIT=e2da72713909d4315aa63f46819412ec4f9f6a42 \
=======
    POSTGIS_VERSION=2.4 \
    BG_MON_COMMIT=198559445b15747db22da7c309ba2915e53f6010 \
    DECODERBUFS_COMMIT=c5068d5b42cebcd300520553f639cf1cfdef0b34 \
>>>>>>> 5a029714
    SET_USER=REL1_6_1 \
    PLPGSQL_CHECK=v1.2.3 \
    PLPROFILER=REL3_2 \
    TIMESCALEDB=1.0.0 \
    PAM_OAUTH2=v1.0

RUN export DEBIAN_FRONTEND=noninteractive \
    && set -ex \
    && sed -i 's/^#\s*\(deb.*universe\)$/\1/g' /etc/apt/sources.list \
    && apt-get update \
    && cd /builddeps \

    && BUILD_PACKAGES="devscripts build-essential fakeroot debhelper git gcc libc6-dev make libevent-dev libbrotli-dev naturaldocs python" \
# pgq3: naturaldocs python
    && if [ "$DEMO" = "true" ]; then \
        PGOLDVERSIONS="" \
        && apt-get install -y $BUILD_PACKAGES; \
    else \
        BUILD_PACKAGES="$BUILD_PACKAGES equivs pgxnclient cmake libssl-dev zlib1g-dev libprotobuf-c-dev liblwgeom-dev libproj-dev libpam0g-dev libcurl4-openssl-dev libicu-dev libc-ares-dev python-docutils pkg-config" \
# debezium-decoderbufs: libprotobuf-c-dev liblwgeom-dev libproj-dev
# pgbouncer: libc-ares-dev python-docutils pkg-config

        && apt-get install -y $BUILD_PACKAGES libprotobuf-c1 libcurl4 \

        && if [ "$WITH_PERL" != "true" ]; then \
            version=$(apt-cache show perl | sed -n 's/^Version: //p' | sort -rV | head -n 1) \
            && echo "Section: misc\nPriority: optional\nStandards-Version: 3.9.8\nPackage: perl\nSection:perl\nMulti-Arch: allowed\nReplaces: perl-base\nVersion: $version\nDescription: perl" > perl \
            && equivs-build perl; \
        fi \

        && for p in python3-keyring python3-docutils ieee-data; do \
            version=$(apt-cache show $p | sed -n 's/^Version: //p' | sort -rV | head -n 1) \
            && echo "Section: misc\nPriority: optional\nStandards-Version: 3.9.8\nPackage: $p\nVersion: $version\nDescription: $p" > $p \
            && equivs-build $p; \
        done \

        && dpkg -i *.deb || apt-get -y -f install \

        # install pam_oauth2.so
        && git clone -b $PAM_OAUTH2 --recurse-submodules https://github.com/CyberDem0n/pam-oauth2.git \
        && make -C pam-oauth2 install \

        # prepare 3rd sources
        && curl -sL https://github.com/debezium/postgres-decoderbufs/archive/$DECODERBUFS_COMMIT.tar.gz | tar xz \
        && curl -sL https://github.com/debezium/postgres-decoderbufs/compare/master...CyberDem0n:feature/pg11-compat.diff | patch -d postgres-decoderbufs-$DECODERBUFS_COMMIT -p1 \

        && git clone -b $PLPGSQL_CHECK https://github.com/okbob/plpgsql_check.git \

        && git clone -b $PLPROFILER https://bitbucket.org/openscg/plprofiler.git \

        && git clone -b $TIMESCALEDB https://github.com/timescale/timescaledb.git \

        && git clone git://www.sigaev.ru/plantuner.git; \
    fi \

    && curl -sL https://github.com/CyberDem0n/bg_mon/archive/$BG_MON_COMMIT.tar.gz | tar xz \

    && git clone -b $SET_USER https://github.com/pgaudit/set_user.git \

    && apt-get install -y libbrotli1 libevent-2.1 libevent-pthreads-2.1 python3.6 python3-psycopg2 \

    && for version in ${PGOLDVERSIONS} ${PGVERSION}; do \
            sed -i "s/ main.*$/ main $version/g" /etc/apt/sources.list.d/pgdg.list \
            && apt-get update \

            && if [ "$DEMO" != "true" ]; then \
                EXTRAS="postgresql-pltcl-${version} \
                        postgresql-${version}-cron \
                        postgresql-${version}-hypopg \
                        postgresql-${version}-partman \
                        postgresql-${version}-pgl-ddl-deploy \
                        postgresql-${version}-pglogical \
                        postgresql-${version}-pgq3 \
                        postgresql-${version}-pldebugger \
                        postgresql-${version}-pllua \
                        postgresql-${version}-plproxy \
                        postgresql-${version}-postgis-${POSTGIS_VERSION} \
                        postgresql-${version}-postgis-${POSTGIS_VERSION}-scripts \
                        postgresql-${version}-repack \
                        postgresql-${version}-wal2json" \
                && if [ $version != "11" ]; then \
                    EXTRAS="$EXTRAS postgresql-${version}-amcheck"; \
                fi \
                && if [ "$WITH_PERL" = "true" ]; then \
                    EXTRAS="$EXTRAS postgresql-plperl-${version}"; \
                fi; \
            fi \

            # Install PostgreSQL binaries, contrib, plproxy and multiple pl's
            && apt-get install --allow-downgrades -y postgresql-contrib-${version} \
                        postgresql-plpython3-${version} libpq5=$version* $EXTRAS \
                        libpq-dev=$version* postgresql-server-dev-${version} \

            # Install 3rd party stuff
            && if [ "$DEMO" != "true" ]; then \
                if [ "$version" != "11" ]; then \
                    for extension in quantile trimmed_aggregates; do \
                        pgxn install $extension \
                        && strip /usr/lib/postgresql/$version/lib/$extension.so; \
                    done; \
                fi \

                && if [ "$version" = "9.6" ] || [ "$version" = "10" ]; then \
                    cd timescaledb \
                    && rm -fr build \
                    && ./bootstrap \
                    && make -C build install \
                    && strip /usr/lib/postgresql/$version/lib/timescaledb*.so \
                    && cd ..; \
                fi \

                && EXTRA_EXTENSIONS="plpgsql_check plprofiler plantuner postgres-decoderbufs-$DECODERBUFS_COMMIT"; \
            else \
                EXTRA_EXTENSIONS=""; \
            fi \

            && for n in bg_mon-${BG_MON_COMMIT} set_user $EXTRA_EXTENSIONS; do \
                make -C $n USE_PGXS=1 clean install-strip; \
            done \

            && apt-get purge -y libpq-dev=$version*; \
    done \

    && apt-get install -y skytools3-ticker pspg \

    && if [ "$DEMO" != "true" ]; then \
        # patch, build and install pgbouncer
        apt-get source pgbouncer \
        && cd $(ls -d pgbouncer-*) \
        # Set last_connect_time for pool only when it really failed to connect
        && curl -sL https://github.com/pgbouncer/pgbouncer/pull/127.diff | patch -p1 \
        && curl -sL https://github.com/pgbouncer/pgbouncer/pull/326.diff | patch -p1 \
        # Increase password size
        && sed -i 's/\(MAX_PASSWORD\t\).*/\11024/' include/bouncer.h \
        && sed -i 's/\(SEND_wrap(\)512\(, pktbuf_write_PasswordMessage, res, sk, psw)\)/\11024\2/' include/pktbuf.h \
        && debuild -b -uc -us \
        && cd .. \
        && dpkg -i pgbouncer_*.deb; \
    fi \

    # build and install missing packages
    && apt-get install -y postgresql-server-dev-all postgresql-server-dev-${PGVERSION} \
    && for pkg in pgextwlist; do \
        apt-get source postgresql-10-${pkg} \
        && cd $(ls -d *${pkg%?}*-*) \
        && if [ "$pkg" = "pgextwlist" ]; then \
            # make it possible to use it from shared_preload_libraries
            perl -ne 'print unless /PG_TRY/ .. /PG_CATCH/' pgextwlist.c > pgextwlist.c.f \
            && egrep -v '(PG_END_TRY|EmitWarningsOnPlaceholders)' pgextwlist.c.f > pgextwlist.c; \
        fi \
        && rm -f debian/pgversions \
        && for version in ${PGOLDVERSIONS} ${PGVERSION}; do \
            echo ${version} >> debian/pgversions; \
        done \
        && pg_buildext updatecontrol \
        && debuild -b -uc -us \
        && cd .. \
        && for version in ${PGOLDVERSIONS} ${PGVERSION}; do \
            for deb in postgresql-${version}-${pkg}_*.deb; do \
                if [ -f $deb ]; then dpkg -i $deb; fi; \
            done; \
        done; \
    done \

    # Clean up
    && apt-get purge -y ${BUILD_PACKAGES} postgresql-server-dev-* libmagic1 bsdmainutils \
    && apt-get autoremove -y \

    && apt-get clean \
    && dpkg -l | grep '^rc' | awk '{print $2}' | xargs apt-get purge -y \

    && if [ "$DEMO" != "true" ]; then \
        cd /usr/lib/postgresql/$PGVERSION/bin \
        && for u in clusterdb pg_archivecleanup pg_basebackup pg_isready pg_test_fsync pg_test_timing pgbench psql reindexdb vacuumdb vacuumlo *.py; do \
            for v in /usr/lib/postgresql/*; do \
                if [ "$v" != "/usr/lib/postgresql/$PGVERSION" ] && [ -f "$v/bin/$u" ]; then \
                    rm $v/bin/$u \
                    && ln -s /usr/lib/postgresql/$PGVERSION/bin/$u $v/bin/$u; \
                fi; \
            done; \
        done \

        && cd /usr/share/postgresql/$PGVERSION/contrib/postgis-$POSTGIS_VERSION \
        && for f in *.sql *.pl; do \
            for v in /usr/share/postgresql/*; do \
                if [ "$v" != "/usr/share/postgresql/$PGVERSION" ] && diff $v/contrib/postgis-$POSTGIS_VERSION/$f $f > /dev/null; then \
                    rm $v/contrib/postgis-$POSTGIS_VERSION/$f \
                    && ln -s /usr/share/postgresql/$PGVERSION/contrib/postgis-$POSTGIS_VERSION/$f $v/contrib/postgis-$POSTGIS_VERSION/$f; \
                fi; \
            done; \
        done \

        && cd /usr/share/postgresql/$PGVERSION/extension \
        && for orig in $(ls -1 *.sql | grep -v -- '--'); do \
            for f in ${orig%.sql}--*.sql; do \
                if diff $orig $f > /dev/null; then \
                    rm $f \
                    && ln -s $orig $f; \
                fi; \
            done; \
        done \

        && for e in pgq plproxy address_standardizer address_standardizer_data_us; do \
            orig=$(ls -1 $e--*--*.sql 2> /dev/null | head -n1) \
            && if [ "x$orig" != "x" ]; then \
                for f in $e--*--*.sql; do \
                    if [ "$f" != "$orig" ] && diff $f $orig > /dev/null; then \
                        rm $f \
                        && ln -s $orig $f; \
                    fi; \
                done; \
            fi; \
        done \

        && for f in *.sql *.control; do \
            for v in /usr/share/postgresql/*; do \
                if [ "$v" != "/usr/share/postgresql/$PGVERSION" ] \
                        && [ -f $v/extension/$f ] \
                        && [ ! -L $v/extension/$f ] \
                        && diff $v/extension/$f $f > /dev/null; then \
                    rm $v/extension/$f \
                    && ln -s /usr/share/postgresql/$PGVERSION/extension/$f $v/extension/$f; \
                fi; \
            done; \
        done \

        && cd /usr/share/postgresql/$PGVERSION/contrib \
        && for f in *.sql *.html; do \
            for v in /usr/share/postgresql/*; do \
                if [ "$v" != "/usr/share/postgresql/$PGVERSION" ] && diff $v/contrib/$f $f > /dev/null; then \
                    rm $v/contrib/$f \
                    && ln -s /usr/share/postgresql/$PGVERSION/contrib/$f $v/contrib/$f; \
                fi; \
            done; \
        done; \
    fi \

    && find /var/log -type f -exec truncate --size 0 {} \; \

    && rm -rf /var/lib/apt/lists/* \
            /var/cache/debconf/* \
            /builddeps \
            /usr/share/doc \
            /usr/share/man \
            /usr/share/info \
            /usr/share/locale/?? \
            /usr/share/locale/??_?? \
            /usr/share/postgresql/*/man \
            /etc/pgbouncer/* \
            /usr/lib/postgresql/*/bin/createdb \
            /usr/lib/postgresql/*/bin/createlang \
            /usr/lib/postgresql/*/bin/createuser \
            /usr/lib/postgresql/*/bin/dropdb \
            /usr/lib/postgresql/*/bin/droplang \
            /usr/lib/postgresql/*/bin/dropuser \
            /usr/lib/postgresql/*/bin/pg_recvlogical \
            /usr/lib/postgresql/*/bin/pg_standby \
            /usr/lib/postgresql/*/bin/pltcl_*

# Install patroni, wal-e and wal-g
ENV PATRONIVERSION=1.5.1
ENV WALE_VERSION=1.1.0
ENV WALG_VERSION=v0.2.0
RUN export DEBIAN_FRONTEND=noninteractive \
    && set -ex \
    && BUILD_PACKAGES="python3-pip python3-wheel python3-dev git patchutils binutils" \
    && apt-get update \

    # install most of the patroni dependencies from ubuntu packages
    && apt-cache depends patroni \
            | sed -n -e 's/.* Depends: \(python3-.\+\)$/\1/p' \
            | grep -Ev '^python3-(sphinx|etcd|consul|kazoo|kubernetes)' \
            | xargs apt-get install -y ${BUILD_PACKAGES} \
                                        python3-pystache python3-cachetools \
                                        python3-rsa python3-pyasn1-modules \

    && pip3 install setuptools \

    && if [ "$DEMO" != "true" ]; then \
        EXTRAS=",etcd,consul,zookeeper,aws" \
        && curl -sL https://github.com/wal-g/wal-g/releases/download/$WALG_VERSION/wal-g.linux-amd64.lzo.tar.gz \
                | tar -C /usr/local/bin -xz \
        && strip /usr/local/bin/wal-g \
        && apt-get install -y python3-etcd python3-consul python3-kazoo python3-meld3 \
                        python3-boto python3-gevent python3-greenlet python3-protobuf \
                        python3-websocket python3-requests-oauthlib python3-swiftclient \

        && cd /usr/lib/python3/dist-packages/etcd \
        # https://github.com/jplana/python-etcd/pull/196 for python-etcd 0.4.3
        && curl -sL https://github.com/jplana/python-etcd/pull/196.diff | patch -p3 \

        && find /usr/share/python-babel-localedata/locale-data -type f ! -name 'en_US*.dat' -delete \

        && pip3 install filechunkio wal-e[aws,google,swift]==$WALE_VERSION \
                'git+https://github.com/Supervisor/supervisor.git@master#egg=supervisor' \
                'git+https://github.com/zalando/pg_view.git@master#egg=pg-view' \

        && cd /usr/local/lib/python3.6/dist-packages \

        # pg_view installs useless pytest
        && sed -i '/^pytest/d' pg_view-*/requires.txt \
        && pip3 uninstall -y atomicwrites attrs more_itertools pluggy pytest py \

        # https://github.com/wal-e/wal-e/issues/318
        && sed -i 's/^\(    for i in range(0,\) num_retries):.*/\1 100):/g' /usr/lib/python3/dist-packages/boto/utils.py \

        # https://github.com/wal-e/wal-e/pull/384
        && curl -sL https://github.com/wal-e/wal-e/pull/384.diff | patch -p1 \

        # https://github.com/wal-e/wal-e/pull/392
        && curl -sL https://github.com/wal-e/wal-e/pull/392.diff | patch -p1 \

        && echo 4.0.0.dev0 > supervisor/version.txt; \
    fi \
    && pip3 install "git+https://github.com/zalando/patroni.git@feature/permanent-slots#egg=patroni[kubernetes$EXTRAS]==$PATRONIVERSION" \

    && for d in /usr/local/lib/python3.6 /usr/lib/python3; do \
        cd $d/dist-packages \
        && find . -type d -name tests | xargs rm -fr \
        && find . -type f -name 'test_*.py*' -delete; \
    done \
    && find . -type f -name 'unittest_*.py*' -delete \
    && find . -type f -name '*_test.py' -delete \
    && find . -type f -name '*_test.cpython*.pyc' -delete \

    # Clean up
    && apt-get purge -y ${BUILD_PACKAGES} \
    && apt-get autoremove -y \
    && apt-get clean \
    && rm -rf /var/lib/apt/lists/* \
            /var/cache/debconf/* \
            /root/.cache \
            /usr/share/doc \
            /usr/share/man \
            /usr/share/locale/?? \
            /usr/share/locale/??_?? \
            /usr/share/info \

    && find /var/log -type f -exec truncate --size 0 {} \;

ARG COMPRESS=false

RUN set -ex \
    && if [ "$COMPRESS" = "true" ]; then \
        apt-get update \
        && apt-get install -y busybox xz-utils \
        && apt-get clean \
        && rm -rf /var/lib/apt/lists/* /var/cache/debconf/* /usr/share/doc /usr/share/man /etc/rc?.d /etc/systemd \
        && ln -snf busybox /bin/sh \
        && files="/bin/sh" \
        && libs="$(ldd $files | awk '{print $3;}' | grep '^/' | sort -u) /lib/x86_64-linux-gnu/ld-linux-x86-64.so.* /lib/x86_64-linux-gnu/libnsl.so.* /lib/x86_64-linux-gnu/libnss_compat.so.*" \
        && (echo /var/run $files $libs | tr ' ' '\n' && realpath $files $libs) | sort -u | sed 's/^\///' > /exclude \
        && find /etc/alternatives -xtype l -delete \
        && save_dirs="usr lib var bin sbin etc/ssl etc/init.d etc/alternatives etc/apt" \
        && XZ_OPT=-e9v tar -X /exclude -cpJf a.tar.xz $save_dirs \
        && rm -fr /usr/local/lib/python* \
        && /bin/busybox sh -c "(find $save_dirs -not -type d && cat /exclude /exclude && echo exclude) | sort | uniq -u | xargs /bin/busybox rm" \
        && /bin/busybox --install -s \
        && /bin/busybox sh -c "find $save_dirs -type d -depth -exec rmdir -p {} \; 2> /dev/null"; \
    fi<|MERGE_RESOLUTION|>--- conflicted
+++ resolved
@@ -62,15 +62,9 @@
 # Install PostgreSQL, extensions and contribs
 ENV PGVERSION="$PGVERSION" \
     PGOLDVERSIONS="$PGOLDVERSIONS" \
-<<<<<<< HEAD
     POSTGIS_VERSION=2.5 \
-    BG_MON_COMMIT=23821c53b0875c6e6b201540e7c4e4b0a2cddb7b \
-    DECODERBUFS_COMMIT=e2da72713909d4315aa63f46819412ec4f9f6a42 \
-=======
-    POSTGIS_VERSION=2.4 \
-    BG_MON_COMMIT=198559445b15747db22da7c309ba2915e53f6010 \
+    BG_MON_COMMIT=8fdea3c122e6bb358a0cb553b12832fa91847c76 \
     DECODERBUFS_COMMIT=c5068d5b42cebcd300520553f639cf1cfdef0b34 \
->>>>>>> 5a029714
     SET_USER=REL1_6_1 \
     PLPGSQL_CHECK=v1.2.3 \
     PLPROFILER=REL3_2 \
