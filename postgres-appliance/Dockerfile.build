--- conflicted
+++ resolved
@@ -56,24 +56,19 @@
 ADD dependencies/debs /builddeps
 
 ARG WITH_PERL=false
-ARG PGOLDVERSIONS="9.5 9.6 10"
+ARG PGOLDVERSIONS="9.3 9.4 9.5 9.6 10"
 ARG PGVERSION="11"
 
 # Install PostgreSQL, extensions and contribs
 ENV PGVERSION="$PGVERSION" \
     PGOLDVERSIONS="$PGOLDVERSIONS" \
-<<<<<<< HEAD
     POSTGIS_VERSION=2.5 \
-    BG_MON_COMMIT=1436d6bca8db4d1cf7b776cca2a935b705e5a327 \
-=======
-    POSTGIS_VERSION=2.4 \
     BG_MON_COMMIT=0cbcfe46804b85ba32021ca688da30341e974d9f \
->>>>>>> 70c5322f
     DECODERBUFS_COMMIT=c5068d5b42cebcd300520553f639cf1cfdef0b34 \
     SET_USER=REL1_6_1 \
     PLPGSQL_CHECK=v1.4.0 \
     PLPROFILER=REL3_2 \
-    TIMESCALEDB=1.0.1 \
+    TIMESCALEDB=1.1.0 \
     PAM_OAUTH2=v1.0
 
 RUN export DEBIAN_FRONTEND=noninteractive \
@@ -82,15 +77,16 @@
     && apt-get update \
     && cd /builddeps \
 
-    && BUILD_PACKAGES="devscripts build-essential fakeroot debhelper git gcc libc6-dev make libevent-dev libbrotli-dev naturaldocs python" \
+    && BUILD_PACKAGES="devscripts build-essential fakeroot debhelper git gcc libc6-dev make libevent-dev naturaldocs python" \
 # pgq3: naturaldocs python
     && if [ "$DEMO" = "true" ]; then \
         PGOLDVERSIONS="" \
         && apt-get install -y $BUILD_PACKAGES; \
     else \
-        BUILD_PACKAGES="$BUILD_PACKAGES equivs pgxnclient cmake libssl-dev zlib1g-dev libprotobuf-c-dev liblwgeom-dev libproj-dev libpam0g-dev libcurl4-openssl-dev libicu-dev libc-ares-dev python-docutils pkg-config" \
+        BUILD_PACKAGES="$BUILD_PACKAGES equivs pgxnclient cmake libssl-dev zlib1g-dev libprotobuf-c-dev liblwgeom-dev libproj-dev libxslt1-dev libxml2-dev libpam0g-dev libkrb5-dev libedit-dev libselinux1-dev libcurl4-openssl-dev libicu-dev libc-ares-dev python-docutils pkg-config" \
 # debezium-decoderbufs: libprotobuf-c-dev liblwgeom-dev libproj-dev
 # pgbouncer: libc-ares-dev python-docutils pkg-config
+# pg_rewind: libxslt1-dev libxml2-dev libpam0g-dev libkrb5-dev libedit-dev libselinux1-dev
 
         && apt-get install -y $BUILD_PACKAGES libprotobuf-c1 libcurl4 \
 
@@ -128,7 +124,7 @@
 
     && git clone -b $SET_USER https://github.com/pgaudit/set_user.git \
 
-    && apt-get install -y libbrotli1 libevent-2.1 libevent-pthreads-2.1 python3.6 python3-psycopg2 \
+    && apt-get install -y libevent-2.1 libevent-pthreads-2.1 python3.6 python3-psycopg2 \
 
     && for version in ${PGOLDVERSIONS} ${PGVERSION}; do \
             sed -i "s/ main.*$/ main $version/g" /etc/apt/sources.list.d/pgdg.list \
@@ -136,25 +132,32 @@
 
             && if [ "$DEMO" != "true" ]; then \
                 EXTRAS="postgresql-pltcl-${version} \
-                        postgresql-${version}-cron \
                         postgresql-${version}-hypopg \
-                        postgresql-${version}-partman \
-                        postgresql-${version}-pgl-ddl-deploy \
-                        postgresql-${version}-pglogical \
                         postgresql-${version}-pgq3 \
                         postgresql-${version}-pldebugger \
                         postgresql-${version}-pllua \
                         postgresql-${version}-plproxy \
-                        postgresql-${version}-postgis-${POSTGIS_VERSION} \
-                        postgresql-${version}-postgis-${POSTGIS_VERSION}-scripts \
-                        postgresql-${version}-repack \
-                        postgresql-${version}-wal2json" \
-                && if [ $version != "11" ]; then \
+                        postgresql-${version}-repack" \
+                && if [ $version != "11" ] && [ $version != "9.3" ] ; then \
                     EXTRAS="$EXTRAS postgresql-${version}-amcheck"; \
                 fi \
                 && if [ "$WITH_PERL" = "true" ]; then \
                     EXTRAS="$EXTRAS postgresql-plperl-${version}"; \
-                fi; \
+                fi \
+                && if [ $version != "9.3" ]; then \
+                    EXTRAS="$EXTRAS \
+                            postgresql-${version}-partman \
+                            postgresql-${version}-pglogical \
+                            postgresql-${version}-postgis-${POSTGIS_VERSION} \
+                            postgresql-${version}-postgis-${POSTGIS_VERSION}-scripts \
+                            postgresql-${version}-wal2json" \
+                    && if [ $version != "9.4" ]; then \
+                        EXTRAS="$EXTRAS postgresql-${version}-pgl-ddl-deploy"; \
+                    fi; \
+                fi; \
+            fi \
+            && if [ $version != "9.3" ] && [ $version != "9.4" ]; then \
+                EXTRAS="$EXTRAS postgresql-${version}-cron"; \
             fi \
 
             # Install PostgreSQL binaries, contrib, plproxy and multiple pl's
@@ -171,7 +174,7 @@
                     done; \
                 fi \
 
-                && if [ "$version" = "9.6" ] || [ "$version" = "10" ]; then \
+                && if [ "$version" = "9.6" ] || [ "$version" = "10" ] || [ "$version" = "11" ] ; then \
                     cd timescaledb \
                     && rm -fr build \
                     && ./bootstrap \
@@ -180,7 +183,19 @@
                     && cd ..; \
                 fi \
 
-                && EXTRA_EXTENSIONS="plpgsql_check plprofiler plantuner postgres-decoderbufs-$DECODERBUFS_COMMIT"; \
+                # Install pg_rewind on 9.3 and 9.4
+                && if [ "$version" = "9.3" ] || [ "$version" = "9.4" ]; then \
+                    REWIND_VER=REL$(echo $version | sed 's/\./_/')_STABLE \
+                    && apt-get source postgresql-${version} \
+                    && curl -sL https://github.com/vmware/pg_rewind/archive/${REWIND_VER}.tar.gz | tar xz \
+                    && make -C pg_rewind-${REWIND_VER} USE_PGXS=1 top_srcdir=../$(ls -d postgresql-${version}-*) install-strip \
+                    && rm -fr pg_rewind-${REWIND_VER} postgresql-${version}*; \
+                fi \
+
+                && EXTRA_EXTENSIONS="plprofiler plantuner" \
+                && if [ "$version" != "9.3" ]; then \
+                    EXTRA_EXTENSIONS="$EXTRA_EXTENSIONS plpgsql_check postgres-decoderbufs-$DECODERBUFS_COMMIT"; \
+                fi; \
             else \
                 EXTRA_EXTENSIONS=""; \
             fi \
@@ -261,6 +276,21 @@
             done; \
         done \
 
+        && if [ -d /usr/share/postgresql/9.5/contrib/postgis-$POSTGIS_VERSION ]; then \
+            cd /usr/share/postgresql/9.5/contrib/postgis-$POSTGIS_VERSION \
+            && for f in *.sql *.pl; do \
+                for v in 9.4 9.6 10; do \
+                    if [ -f /usr/share/postgresql/$v/contrib/postgis-$POSTGIS_VERSION/$f ] \
+                            && [ ! -L /usr/share/postgresql/$v/contrib/postgis-$POSTGIS_VERSION/$f ] \
+                            && diff /usr/share/postgresql/$v/contrib/postgis-$POSTGIS_VERSION/$f $f > /dev/null; then \
+                        rm /usr/share/postgresql/$v/contrib/postgis-$POSTGIS_VERSION/$f \
+                        && ln -s /usr/share/postgresql/9.5/contrib/postgis-$POSTGIS_VERSION/$f \
+                                /usr/share/postgresql/$v/contrib/postgis-$POSTGIS_VERSION/$f; \
+                    fi; \
+                done; \
+            done; \
+        fi \
+
         && cd /usr/share/postgresql/$PGVERSION/extension \
         && for orig in $(ls -1 *.sql | grep -v -- '--'); do \
             for f in ${orig%.sql}--*.sql; do \
@@ -294,6 +324,20 @@
                 fi; \
             done; \
         done \
+
+        && if [ -d /usr/share/postgresql/9.5/extension ]; then \
+            cd /usr/share/postgresql/9.5/extension \
+            && for f in *.sql *.control; do \
+                for v in 9.3 9.4 9.6 10; do \
+                    if [ -f /usr/share/postgresql/$v/extension/$f ] \
+                            && [ ! -L /usr/share/postgresql/$v/extension/$f ] \
+                            && diff /usr/share/postgresql/$v/extension/$f $f > /dev/null; then \
+                        rm /usr/share/postgresql/$v/extension/$f \
+                        && ln -s /usr/share/postgresql/9.5/extension/$f /usr/share/postgresql/$v/extension/$f; \
+                   fi; \
+                done; \
+            done; \
+        fi \
 
         && cd /usr/share/postgresql/$PGVERSION/contrib \
         && for f in *.sql *.html; do \
@@ -331,7 +375,7 @@
 # Install patroni, wal-e and wal-g
 ENV PATRONIVERSION=1.5.3
 ENV WALE_VERSION=1.1.0
-ENV WALG_VERSION=v0.2.0
+ENV WALG_VERSION=v0.2.1
 RUN export DEBIAN_FRONTEND=noninteractive \
     && set -ex \
     && BUILD_PACKAGES="python3-pip python3-wheel python3-dev git patchutils binutils" \
