--- conflicted
+++ resolved
@@ -64,11 +64,7 @@
 ENV PGVERSION="$PGVERSION" \
     PGOLDVERSIONS="$PGOLDVERSIONS" \
     POSTGIS_VERSION=2.4 \
-<<<<<<< HEAD
-    BG_MON_COMMIT=4aadac3fd817b71431a315b0541efc7f8a02125d \
-=======
-    BG_MON_COMMIT=78f34bebd51108810ede18c7403f34f90e6be18c \
->>>>>>> ce79e2e0
+    BG_MON_COMMIT=c70c1d071e556d31dc3fe50790a6b360864bca20 \
     DECODERBUFS_COMMIT=e2da72713909d4315aa63f46819412ec4f9f6a42 \
     SET_USER=REL1_6_0 \
     PLPGSQL_CHECK=v1.2.2 \
@@ -81,16 +77,15 @@
     && apt-get update \
     && cd /builddeps \
 
-    && BUILD_PACKAGES="devscripts build-essential fakeroot debhelper git gcc libc6-dev make libevent-dev naturaldocs python" \
+    && BUILD_PACKAGES="devscripts build-essential fakeroot debhelper git gcc libc6-dev make libevent-dev libbrotli-dev naturaldocs python" \
 # pgq3: naturaldocs python
     && if [ "$DEMO" = "true" ]; then \
         PGOLDVERSIONS="" \
         && apt-get install -y $BUILD_PACKAGES; \
     else \
-        BUILD_PACKAGES="$BUILD_PACKAGES equivs pgxnclient cmake libssl-dev zlib1g-dev libprotobuf-c-dev liblwgeom-dev libproj-dev libxslt1-dev libxml2-dev libpam0g-dev libkrb5-dev libedit-dev libselinux1-dev libcurl4-openssl-dev libc-ares-dev python-docutils flex bison asciidoc liblua5.1-dev libv8-dev markdown" \
+        BUILD_PACKAGES="$BUILD_PACKAGES equivs pgxnclient cmake libssl-dev zlib1g-dev libprotobuf-c-dev liblwgeom-dev libproj-dev libpam0g-dev libcurl4-openssl-dev libc-ares-dev python-docutils pkg-config flex bison asciidoc libv8-dev markdown" \
 # debezium-decoderbufs: libprotobuf-c-dev liblwgeom-dev libproj-dev
-# pgbouncer: libc-ares-dev python-docutils
-# pg_rewind: libxslt1-dev libxml2-dev libpam0g-dev libkrb5-dev libedit-dev libselinux1-dev
+# pgbouncer: libc-ares-dev python-docutils pkg-config
 # plv8: libv8-dev markdown
 
         && apt-get install -y $BUILD_PACKAGES libprotobuf-c1 libcurl4 \
@@ -123,43 +118,32 @@
 
     && git clone -b $SET_USER https://github.com/pgaudit/set_user.git \
 
-    && apt-get install -y libevent-2.1 libevent-pthreads-2.1 python3.6 \
+    && apt-get install -y libbrotli1 libevent-2.1 libevent-pthreads-2.1 python3.6 \
 
     && for version in ${PGOLDVERSIONS} ${PGVERSION}; do \
             sed -i "s/ main.*$/ main $version/g" /etc/apt/sources.list.d/pgdg.list \
             && apt-get update \
 
             && if [ "$DEMO" != "true" ]; then \
-<<<<<<< HEAD
                 if [ $version != "11" ]; then \
-                    EXTRAS="postgresql-${version}-repack postgresql-${version}-postgis-${POSTGIS_VERSION} postgresql-${version}-postgis-${POSTGIS_VERSION}-scripts postgresql-pltcl-${version} postgresql-${version}-amcheck postgresql-${version}-pglogical postgresql-${version}-wal2json postgresql-${version}-pgl-ddl-deploy"; \
+                    EXTRAS="postgresql-pltcl-${version} \
+                            postgresql-${version}-amcheck \
+                            postgresql-${version}-pgl-ddl-deploy \
+                            postgresql-${version}-pglogical \
+                            postgresql-${version}-pldebugger \
+                            postgresql-${version}-pllua \
+                            postgresql-${version}-postgis-${POSTGIS_VERSION} \
+                            postgresql-${version}-postgis-${POSTGIS_VERSION}-scripts \
+                            postgresql-${version}-repack \
+                            postgresql-${version}-wal2json"; \
                 else \
                     EXTRAS=""; \
                 fi \
-=======
-                EXTRAS="postgresql-pltcl-${version} \
-                        postgresql-${version}-hypopg \
-                        postgresql-${version}-pgq3 \
-                        postgresql-${version}-pldebugger \
-                        postgresql-${version}-pllua \
-                        postgresql-${version}-plproxy \
-                        postgresql-${version}-postgis-${POSTGIS_VERSION} \
-                        postgresql-${version}-postgis-${POSTGIS_VERSION}-scripts \
-                        postgresql-${version}-repack" \
-                # postgresql-${version}-plv8 -- rebuild package
->>>>>>> ce79e2e0
                 && if [ "$WITH_PERL" = "true" ]; then \
                     EXTRAS="$EXTRAS postgresql-plperl-${version}"; \
                 fi; \
             fi \
 
-<<<<<<< HEAD
-=======
-            && if [ $version != "9.3" ] && [ $version != "9.4" ]; then \
-                EXTRAS="$EXTRAS postgresql-${version}-cron"; \
-            fi \
-
->>>>>>> ce79e2e0
             # Install PostgreSQL binaries, contrib, plproxy and multiple pl's
             && apt-get install --allow-downgrades -y postgresql-contrib-${version} \
                         postgresql-plpython3-${version} libpq5=$version* $EXTRAS \
@@ -207,23 +191,14 @@
         && dpkg -i ../pgbouncer_*.deb \
         && cd .. \
 
-<<<<<<< HEAD
-        && PACKAGES="plproxy partman pldebugger pllua plv8 hypopg"; \
-=======
-        && PACKAGES="partman plv8"; \
->>>>>>> ce79e2e0
+        && PACKAGES="plproxy partman plv8 hypopg"; \
     fi \
 
     && echo "#!/bin/sh\n\n/bin/echo -e \"9.3\\n9.4\\n9.5\\n9.6\\n10\\n11\"" > /usr/share/postgresql-common/supported-versions \
 
     # build and install missing packages
-<<<<<<< HEAD
     && apt-get install -y postgresql-server-dev-all postgresql-server-dev-${PGVERSION} \
     && for pkg in cron pgextwlist pgq3 $PACKAGES; do \
-=======
-    && apt-get install -y postgresql-server-dev-all \
-    && for pkg in pgextwlist $PACKAGES; do \
->>>>>>> ce79e2e0
         apt-get source postgresql-10-${pkg} \
         && cd $(ls -d *${pkg%?}*-*) \
         && pwd \
