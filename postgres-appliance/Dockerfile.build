--- conflicted
+++ resolved
@@ -63,7 +63,7 @@
 # Install PostgreSQL, extensions and contribs
 ENV PGVERSION="$PGVERSION" \
     PGOLDVERSIONS="$PGOLDVERSIONS" \
-    POSTGIS_VERSION=2.4 \
+    POSTGIS_VERSION=2.5 \
     BG_MON_COMMIT=23821c53b0875c6e6b201540e7c4e4b0a2cddb7b \
     DECODERBUFS_COMMIT=e2da72713909d4315aa63f46819412ec4f9f6a42 \
     SET_USER=REL1_6_1 \
@@ -124,7 +124,7 @@
 
     && git clone -b $SET_USER https://github.com/pgaudit/set_user.git \
 
-    && apt-get install -y libbrotli1 libevent-2.1 libevent-pthreads-2.1 python3.6 \
+    && apt-get install -y libbrotli1 libevent-2.1 libevent-pthreads-2.1 python3.6 python3-psycopg2 \
 
     && for version in ${PGOLDVERSIONS} ${PGVERSION}; do \
             sed -i "s/ main.*$/ main $version/g" /etc/apt/sources.list.d/pgdg.list \
@@ -136,27 +136,17 @@
                         postgresql-${version}-hypopg \
                         postgresql-${version}-pldebugger \
                         postgresql-${version}-pllua \
-                        postgresql-${version}-wal2json" \
+                        postgresql-${version}-wal2json \
+                        postgresql-${version}-postgis-${POSTGIS_VERSION} \
+                        postgresql-${version}-postgis-${POSTGIS_VERSION}-scripts" \
                 && if [ $version != "11" ]; then \
                     EXTRAS="$EXTRAS \
                             postgresql-${version}-amcheck \
                             postgresql-${version}-pgl-ddl-deploy \
-                            postgresql-${version}-pglogical \
-                            postgresql-${version}-postgis-${POSTGIS_VERSION} \
-                            postgresql-${version}-postgis-${POSTGIS_VERSION}-scripts \
-                            postgresql-${version}-repack"; \
+                            postgresql-${version}-pglogical"; \
                 fi \
                 && if [ "$WITH_PERL" = "true" ]; then \
                     EXTRAS="$EXTRAS postgresql-plperl-${version}"; \
-<<<<<<< HEAD
-=======
-                fi \
-                && if [ $version != "9.3" ]; then \
-                    EXTRAS="$EXTRAS postgresql-${version}-amcheck postgresql-${version}-pglogical postgresql-${version}-wal2json postgresql-${version}-partman" \
-                    && if [ $version != "9.4" ]; then \
-                        EXTRAS="$EXTRAS postgresql-${version}-pgl-ddl-deploy"; \
-                    fi; \
->>>>>>> 5c055e85
                 fi; \
             fi \
 
@@ -201,27 +191,23 @@
         && cd $(ls -d pgbouncer-*) \
         # Set last_connect_time for pool only when it really failed to connect
         && curl -sL https://github.com/pgbouncer/pgbouncer/pull/127.diff | patch -p1 \
+        && curl -sL https://github.com/pgbouncer/pgbouncer/pull/326.diff | patch -p1 \
         # Increase password size
         && sed -i 's/\(MAX_PASSWORD\t\).*/\11024/' include/bouncer.h \
-        && sed 's/\(SEND_wrap(\)512\(, pktbuf_write_PasswordMessage, res, sk, psw)\)/\11024\2/' include/pktbuf.h \
+        && sed -i 's/\(SEND_wrap(\)512\(, pktbuf_write_PasswordMessage, res, sk, psw)\)/\11024\2/' include/pktbuf.h \
         && debuild -b -uc -us \
         && dpkg -i ../pgbouncer_*.deb \
         && cd .. \
 
-<<<<<<< HEAD
         && PACKAGES="plproxy partman plv8"; \
-=======
-        && PACKAGES="plv8"; \
->>>>>>> 5c055e85
     fi \
 
     && echo "#!/bin/sh\n\n/bin/echo -e \"9.3\\n9.4\\n9.5\\n9.6\\n10\\n11\"" > /usr/share/postgresql-common/supported-versions \
 
     # build and install missing packages
     && apt-get install -y postgresql-server-dev-all postgresql-server-dev-${PGVERSION} \
-    && for pkg in pgextwlist pgq3 $PACKAGES; do \
+    && for pkg in pgextwlist pgq3 repack $PACKAGES; do \
         apt-get source postgresql-10-${pkg} \
-<<<<<<< HEAD
         && cd $(ls -d *${pkg%?}*-*) \
         && pwd \
         && truncate --size 0 debian/pgversions \
@@ -235,14 +221,6 @@
             fi \
             && echo $version >> debian/pgversions; \
         done \
-=======
-        && cd $(ls -d *${pkg}-*) \
-        && if [ "$pkg" = "pgextwlist" ]; then \
-            # make it possible to use it from shared_preload_libraries
-            perl -ne 'print unless /PG_TRY/ .. /PG_CATCH/' pgextwlist.c > pgextwlist.c.f \
-            && egrep -v '(PG_END_TRY|EmitWarningsOnPlaceholders)' pgextwlist.c.f > pgextwlist.c; \
-        fi \
->>>>>>> 5c055e85
         && pg_buildext updatecontrol \
         && debuild -b -uc -us \
         && cd .. \
@@ -271,19 +249,6 @@
             done; \
         done \
 
-        && for v in /usr/share/postgresql/*; do \
-            cd $v/extension \
-            && for e in postgis postgis_sfcgal; do \
-                orig=$(ls -1 $e--*--*.sql | head -n1) \
-                && for f in $e--*--*.sql; do \
-                    if [ "$f" != "$orig" ] && diff $f $orig > /dev/null; then \
-                        rm $f \
-                        && ln -s $orig $f; \
-                    fi; \
-                done; \
-            done; \
-        done \
-
         && PGVERSION=10 \
         && cd /usr/share/postgresql/$PGVERSION/contrib/postgis-$POSTGIS_VERSION \
         && for f in *.sql *.pl; do \
@@ -305,7 +270,7 @@
             done; \
         done \
 
-        && for e in pgq plproxy postgis_tiger_geocoder postgis_topology address_standardizer address_standardizer_data_us; do \
+        && for e in pgq plproxy address_standardizer address_standardizer_data_us; do \
             orig=$(ls -1 $e--*--*.sql 2> /dev/null | head -n1) \
             && if [ "x$orig" != "x" ]; then \
                 for f in $e--*--*.sql; do \
@@ -372,9 +337,9 @@
     && apt-get update \
 
     # install most of the patroni dependencies from ubuntu packages
-    && apt-get install -s patroni \
-            | sed -n -e "/^Inst patroni /d" \
-                    -e 's/^Inst \([^ ]\+\) .*$/\1/p' \
+    && apt-cache depends patroni \
+            | sed -n -e 's/.* Depends: \(python3-.\+\)$/\1/p' \
+            | grep -Ev '^python3-(sphinx|etcd|consul|kazoo|kubernetes)' \
             | xargs apt-get install -y ${BUILD_PACKAGES} \
 					python3-pystache python3-cachetools \
 					python3-rsa python3-pyasn1-modules \
